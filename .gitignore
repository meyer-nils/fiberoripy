build
<<<<<<< HEAD
fiberpy.egg-info
*.pyc
=======
*.pyc
*.egg-info

fetch_data.sh
>>>>>>> 0dc2ad9d
<|MERGE_RESOLUTION|>--- conflicted
+++ resolved
@@ -1,10 +1,6 @@
 build
-<<<<<<< HEAD
 fiberpy.egg-info
-*.pyc
-=======
 *.pyc
 *.egg-info
 
-fetch_data.sh
->>>>>>> 0dc2ad9d
+fetch_data.sh