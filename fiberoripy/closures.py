# -*- coding: utf-8 -*-
"""Collection of closure approximations."""
from itertools import permutations

import numpy as np


def compute_closure(a, closure="IBOF"):
    """Create a fourth order tensor from a second order tensor.
    This is essentially a wrapper around all closures.
    Parameters
    ----------
    a : 3x3 numpy array
        Second order fiber orientation tensor.
    Returns
    -------
    3x3x3x3 numpy array
        Fourth order fiber orientation tensor.
    """
    # assertation
    assert closure in (
        "IBOF",
        "LINEAR",
        "HYBRID",
        "QUADRATIC",
        "ORF",
        "ORW",
        "ORW3",
        "SIQ",
        "SQC",
    )
    if closure == "IBOF":
        return IBOF_closure(a)
    if closure == "HYBRID":
        return hybrid_closure(a)
    if closure == "LINEAR":
        return linear_closure(a)
    if closure == "QUADRATIC":
        return quadratic_closure(a)
    if closure == "ORF":
        return orthotropic_fitted_closures(a, "ORF")
    if closure == "ORW":
        return orthotropic_fitted_closures(a, "ORW")
    if closure == "ORW3":
        return orthotropic_fitted_closures(a, "ORW3")
    if closure == "SIQ":
        return symmetric_implicit_closure(a)
    if closure == "SQC":
        return symmetric_quadratic_closure(a)


def assert_fot_properties(a):
    """Assert properties of second order input tensor.
    Parameters
    ----------
    a : 3x3 numpy array
        Second order fiber orientation tensor.
    """
    # assert symmetry and shape
    assert np.shape(a)[-2:] == (3, 3)
    # assert(A[0, 1] == A[1, 0])
    # assert(A[0, 2] == A[2, 0])
    # assert(A[1, 2] == A[2, 1])


def get_random_tensor_pair(seed=(1.0 / 3.0 * np.eye(3)), N=1000):
    """Sample a random fiber orientation and compute second and fourth order tensors.
    Parameters
    ----------
    seed : 3x3 numpy array
        Second order fiber orientation tensor describing the seed distribution.
    N : int, optional
        number of random fibers. The default is 1000.
    Returns
    -------
    a : 3x3 numpy array
        Second order fiber orientation tensor
    A : 3x3x3x3 numpy array
        Fourth order fiber orientation tensor.
    """

    phi = np.random.uniform(-np.pi, np.pi, N)
    costheta = np.random.uniform(-1.0, 1.0, N)
    theta = np.arccos(costheta)

    x = np.cos(phi) * np.sin(theta)
    y = np.sin(phi) * np.sin(theta)
    z = np.cos(theta)
    p = np.array([x, y, z]).transpose()
    p = np.einsum("ij, Ij -> Ii", seed, p)
    p /= np.linalg.norm(p, axis=1)[:, np.newaxis]

    a = np.einsum("Ii, Ij -> ij", p, p) / N
    A = np.einsum("Ii, Ij, Ik, Il -> ijkl", *4 * (p,)) / N

    return [a, A]


def linear_closure(a):
    """Generate a linear closure.
    Parameters
    ----------
    a : (Mx)3x3 numpy array
        (Array of) Second order fiber orientation tensor.
    Returns
    -------
    A : (Mx)3x3x3x3 numpy array
        (Array of) Fourth order fiber orientation tensor.
    References
    ----------
    .. [1] Kyeong-Hee Han and Yong-Taek Im,
       'Modified hybrid closure approximation for prediction of flow-induced
       fiber orientation'
       Journal of Rheology 43, 569 (1999)
       https://doi.org/10.1122/1.551002
    """
    assert_fot_properties(a)

    delta = np.eye(3)
    A = (
        1.0
        / 7.0
        * (
            np.einsum("...ij,kl->...ijkl", a, delta)
            + np.einsum("...ik,jl->...ijkl", a, delta)
            + np.einsum("...il,jk->...ijkl", a, delta)
            + np.einsum("...kl,ij->...ijkl", a, delta)
            + np.einsum("...jl,ik->...ijkl", a, delta)
            + np.einsum("...jk,il->...ijkl", a, delta)
        )
    )
    A -= (
        1.0
        / 35.0
        * (
            np.einsum("ij,kl->ijkl", delta, delta)
            + np.einsum("ik,jl->ijkl", delta, delta)
            + np.einsum("il,jk->ijkl", delta, delta)
        )
    )

    return A


def quadratic_closure(a):
    """Generate a quadratic closure.
    Parameters
    ----------
    a : (Mx)3x3 numpy array
        (Array of) Second order fiber orientation tensor.
    Returns
    -------
    A : (Mx)3x3x3x3 numpy arrayF
        (Array of) Fourth order fiber orientation tensor.
    References
    ----------
    .. [1] Kyeong-Hee Han and Yong-Taek Im,
       'Modified hybrid closure approximation for prediction of flow-induced
       fiber orientation'
       Journal of Rheology 43, 569 (1999)
       https://doi.org/10.1122/1.551002
    """
    assert_fot_properties(a)

    return np.einsum("...ij, ...kl -> ...ijkl", a, a)


def hybrid_closure(a):
    """Generate a hybrid closure.
    Parameters
    ----------
    a : (Mx)3x3 numpy array
        (Array of) Second order fiber orientation tensor.
    Returns
    -------
    A : (Mx)3x3x3x3 numpy array
        (Array of) Fourth order fiber orientation tensor.
    References
    ----------
    .. [1] Kyeong-Hee Han and Yong-Taek Im,
       'Modified hybrid closure approximation for prediction of flow-induced
       fiber orientation'
       Journal of Rheology 43, 569 (1999)
       https://doi.org/10.1122/1.551002
    """
    assert_fot_properties(a)

    f = 1.0 - 27.0 * np.linalg.det(a)
    A = np.einsum("..., ...ijkl -> ...ijkl", 1.0 - f, linear_closure(a))
    A += np.einsum("..., ...ijkl -> ...ijkl", f, quadratic_closure(a))

    return A


def IBOF_closure(a):
    """Generate IBOF closure.
    Parameters
    ----------
    a : 3x3 numpy array
        Second order fiber orientation tensor.
    Returns
    -------
    3x3x3x3 numpy array
        Fourth order fiber orientation tensor.
    References
    ----------
    .. [1] Du Hwan Chung and Tai Hun Kwon,
       'Invariant-based optimal fitting closure approximation for the numerical
       prediction of flow-induced fiber orientation',
       Journal of Rheology 46(1):169-194,
       https://doi.org/10.1122/1.1423312
    """
    assert_fot_properties(a)

    # second invariant
    II = (
        a[..., 0, 0] * a[..., 1, 1]
        + a[..., 1, 1] * a[..., 2, 2]
        + a[..., 0, 0] * a[..., 2, 2]
        - a[..., 0, 1] * a[..., 1, 0]
        - a[..., 1, 2] * a[..., 2, 1]
        - a[..., 0, 2] * a[..., 2, 0]
    )

    # third invariant
    III = np.linalg.det(a)

    # coefficients from Chung & Kwon paper
    C1 = np.zeros((1, 21))

    C2 = np.zeros((1, 21))

    C3 = np.array(
        [
            [
                0.24940908165786e2,
                -0.435101153160329e3,
                0.372389335663877e4,
                0.703443657916476e4,
                0.823995187366106e6,
                -0.133931929894245e6,
                0.880683515327916e6,
                -0.991630690741981e7,
                -0.159392396237307e5,
                0.800970026849796e7,
                -0.237010458689252e7,
                0.379010599355267e8,
                -0.337010820273821e8,
                0.322219416256417e5,
                -0.257258805870567e9,
                0.214419090344474e7,
                -0.449275591851490e8,
                -0.213133920223355e8,
                0.157076702372204e10,
                -0.232153488525298e5,
                -0.395769398304473e10,
            ]
        ]
    )

    C4 = np.array(
        [
            [
                -0.497217790110754e0,
                0.234980797511405e2,
                -0.391044251397838e3,
                0.153965820593506e3,
                0.152772950743819e6,
                -0.213755248785646e4,
                -0.400138947092812e4,
                -0.185949305922308e7,
                0.296004865275814e4,
                0.247717810054366e7,
                0.101013983339062e6,
                0.732341494213578e7,
                -0.147919027644202e8,
                -0.104092072189767e5,
                -0.635149929624336e8,
                -0.247435106210237e6,
                -0.902980378929272e7,
                0.724969796807399e7,
                0.487093452892595e9,
                0.138088690964946e5,
                -0.160162178614234e10,
            ]
        ]
    )

    C5 = np.zeros((1, 21))

    C6 = np.array(
        [
            [
                0.234146291570999e2,
                -0.412048043372534e3,
                0.319553200392089e4,
                0.573259594331015e4,
                -0.485212803064813e5,
                -0.605006113515592e5,
                -0.477173740017567e5,
                0.599066486689836e7,
                -0.110656935176569e5,
                -0.460543580680696e8,
                0.203042960322874e7,
                -0.556606156734835e8,
                0.567424911007837e9,
                0.128967058686204e5,
                -0.152752854956514e10,
                -0.499321746092534e7,
                0.132124828143333e9,
                -0.162359994620983e10,
                0.792526849882218e10,
                0.466767581292985e4,
                -0.128050778279459e11,
            ]
        ]
    )

    # build matrix of coefficients by stacking vectors
    C = np.vstack((C1, C2, C3, C4, C5, C6))

    # compute parameters as fith order polynom based on invariants
    beta3 = (
        C[2, 0]
        + C[2, 1] * II
        + C[2, 2] * II**2
        + C[2, 3] * III
        + C[2, 4] * III**2
        + C[2, 5] * II * III
        + C[2, 6] * II**2 * III
        + C[2, 7] * II * III**2
        + C[2, 8] * II**3
        + C[2, 9] * III**3
        + C[2, 10] * II**3 * III
        + C[2, 11] * II**2 * III**2
        + C[2, 12] * II * III**3
        + C[2, 13] * II**4
        + C[2, 14] * III**4
        + C[2, 15] * II**4 * III
        + C[2, 16] * II**3 * III**2
        + C[2, 17] * II**2 * III**3
        + C[2, 18] * II * III**4
        + C[2, 19] * II**5
        + C[2, 20] * III**5
    )

    beta4 = (
        C[3, 0]
        + C[3, 1] * II
        + C[3, 2] * II**2
        + C[3, 3] * III
        + C[3, 4] * III**2
        + C[3, 5] * II * III
        + C[3, 6] * II**2 * III
        + C[3, 7] * II * III**2
        + C[3, 8] * II**3
        + C[3, 9] * III**3
        + C[3, 10] * II**3 * III
        + C[3, 11] * II**2 * III**2
        + C[3, 12] * II * III**3
        + C[3, 13] * II**4
        + C[3, 14] * III**4
        + C[3, 15] * II**4 * III
        + C[3, 16] * II**3 * III**2
        + C[3, 17] * II**2 * III**3
        + C[3, 18] * II * III**4
        + C[3, 19] * II**5
        + C[3, 20] * III**5
    )

    beta6 = (
        C[5, 0]
        + C[5, 1] * II
        + C[5, 2] * II**2
        + C[5, 3] * III
        + C[5, 4] * III**2
        + C[5, 5] * II * III
        + C[5, 6] * II**2 * III
        + C[5, 7] * II * III**2
        + C[5, 8] * II**3
        + C[5, 9] * III**3
        + C[5, 10] * II**3 * III
        + C[5, 11] * II**2 * III**2
        + C[5, 12] * II * III**3
        + C[5, 13] * II**4
        + C[5, 14] * III**4
        + C[5, 15] * II**4 * III
        + C[5, 16] * II**3 * III**2
        + C[5, 17] * II**2 * III**3
        + C[5, 18] * II * III**4
        + C[5, 19] * II**5
        + C[5, 20] * III**5
    )

    beta1 = (
        3.0
        / 5.0
        * (
            -1.0 / 7.0
            + 1.0
            / 5.0
            * beta3
            * (1.0 / 7.0 + 4.0 / 7.0 * II + 8.0 / 3.0 * III)
            - beta4 * (1.0 / 5.0 - 8.0 / 15.0 * II - 14.0 / 15.0 * III)
            - beta6
            * (
                1.0 / 35.0
                - 24.0 / 105.0 * III
                - 4.0 / 35.0 * II
                + 16.0 / 15.0 * II * III
                + 8.0 / 35.0 * II**2
            )
        )
    )

    beta2 = (
        6.0
        / 7.0
        * (
            1.0
            - 1.0 / 5.0 * beta3 * (1.0 + 4.0 * II)
            + 7.0 / 5.0 * beta4 * (1.0 / 6.0 - II)
            - beta6
            * (
                -1.0 / 5.0
                + 2.0 / 3.0 * III
                + 4.0 / 5.0 * II
                - 8.0 / 5.0 * II**2
            )
        )
    )

    beta5 = (
        -4.0 / 5.0 * beta3
        - 7.0 / 5.0 * beta4
        - 6.0 / 5.0 * beta6 * (1.0 - 4.0 / 3.0 * II)
    )

    # second order identy matrix
    delta = np.eye(3)

    # generate fourth order tensor with parameters and tensor algebra
    return (
        symm(np.einsum("..., ij,kl->...ijkl", beta1, delta, delta))
        + symm(np.einsum("..., ij, ...kl-> ...ijkl", beta2, delta, a))
        + symm(np.einsum("..., ...ij, ...kl -> ...ijkl", beta3, a, a))
        + symm(
            np.einsum("..., ij, ...km, ...ml -> ...ijkl", beta4, delta, a, a)
        )
        + symm(
            np.einsum("..., ...ij, ...km, ...ml -> ...ijkl", beta5, a, a, a)
        )
        + symm(
            np.einsum(
                "..., ...im, ...mj, ...kn, ...nl -> ...ijkl", beta6, a, a, a, a
            )
        )
    )


def symm(A):
    """Symmetrize the fourth order tensor.
    This function computes the symmetric part of a fourth order Tensor A
    and returns a symmetric fourth order tensor S.
    """
    if A.ndim == 4:
        S = np.stack(
            [np.transpose(A, axes=p) for p in permutations([0, 1, 2, 3])]
        )
    else:
        S = np.stack(
            [np.transpose(A, axes=(0, *p)) for p in permutations([1, 2, 3, 4])]
        )
    return S.sum(axis=0) / 24


def orthotropic_fitted_closures(a, closure="ORF"):
    """Generate a orthotropic fitted closure.
    Parameter
    ---------
    a : 3x3 array
        2. order orientation tensor
    closure: string
        Defines the used closure ("ORF", "ORW", "ORW3")
    Return:
    ------
    A : 3x3x3x3 numpy array
        4. order orientation tensor
    References
    ----------
    .. [1] Joaquim S. Cintra and Charles L. Tucker III (1995),
    'Orthotropic closure approximations for flow-induced fiber orientation',
    Journal of Rheology, 39(6), 1095-1122,
    https://doi.org/10.1122/1.550630
    .. [2] Du Hwan Chung and Tai Hun Kwon (2001),
    'Improved model of orthotropic closure approximation for flow induced fiber
    orientation', Polymer Composites, 22(5), 636-649,
    https://doi.org/10.1002/pc.10566
    """
    assert_fot_properties(a)

    A = np.zeros([*a.shape[:-2], 3, 3, 3, 3])

    # Calculate eigenvalues w and eigenvector-matrix R of a
    w, R = np.linalg.eigh(a)
    # Sort eigenvalues and eigenvectors in descending order
    w = w[..., ::-1]
    R = R[..., ::-1]

    ev1 = w[..., 0]
    ev2 = w[..., 1]
    ev3 = w[..., 2]

    if closure == "ORF":
        C = np.array(
            [
                [0.060964, 0.371243, 0.555301, -0.369160, 0.318266, 0.371218],
                [0.124711, -0.389402, 0.258844, 0.086169, 0.796080, 0.544992],
                [1.228982, -2.054116, 0.821548, -2.260574, 1.053907, 1.819756],
            ]
        )
        W = np.array(
            [
                np.ones(ev1.shape),
                ev1,
                ev1**2.0,
                ev2,
                ev2**2.0,
                ev1 * ev2,
            ]
        )

    elif closure == "ORW":
        C = np.array(
            [
                [0.070055, 0.339376, 0.590331, -0.396796, 0.333693, 0.411944],
                [0.115177, -0.368267, 0.252880, 0.094820, 0.800181, 0.535224],
                [1.249811, -2.148297, 0.898521, -2.290157, 1.044147, 1.934914],
            ]
        )
        W = np.array(
            [
                np.ones(ev1.shape),
                ev1,
                ev1**2,
                ev2,
                ev2**2,
                ev1 * ev2,
            ]
        )

    elif closure == "ORW3":
        C = np.array(
            [
                [
                    -0.1480648093,
                    0.8084618453,
                    0.3722003446,
                    0.7765597096,
                    -1.3431772379,
                    -1.7366749542,
                    0.8895946393,
                    1.7367571741,
                    -0.0324756095,
                    0.6631716575,
                ],
                [
                    -0.2106349673,
                    0.9092350296,
                    -1.2840654776,
                    1.1104441966,
                    0.1260059291,
                    -2.5375632310,
                    1.9988098293,
                    1.4863151577,
                    0.5856304774,
                    -0.0756740034,
                ],
                [
                    0.4868019601,
                    0.5776328438,
                    -2.2462007509,
                    0.4605743789,
                    -1.9088154281,
                    -4.8900459209,
                    4.0544348937,
                    3.8542602127,
                    1.1817992322,
                    0.9512305286,
                ],
            ]
        )
        W = np.array(
            [
                np.ones(ev1.shape),
                ev1,
                ev1**2,
                ev2,
                ev2**2,
                ev1 * ev2,
                ev1 * ev1 * ev2,
                ev1 * ev2 * ev2,
                ev1 * ev1 * ev1,
                ev2 * ev2 * ev2,
            ]
        )

    W = np.einsum("I... -> ...I", W)
    # A_sol = ([A11, A22, A33, A44, A55, A66])
    A_sol = np.zeros((*a.shape[:-2], 6))
    # [A_sol[0], A_sol[1], A_sol[2]] = np.einsum("ij,j->i", C, W)
    for i in range(3):
        if closure == "ORW3":
            A_sol[..., i] = (
                C[i, 0] * W[..., 0]
                + C[i, 1] * W[..., 1]
                + C[i, 2] * W[..., 2]
                + C[i, 3] * W[..., 3]
                + C[i, 4] * W[..., 4]
                + C[i, 5] * W[..., 5]
                + C[i, 6] * W[..., 6]
                + C[i, 7] * W[..., 7]
                + C[i, 8] * W[..., 8]
                + C[i, 9] * W[..., 9]
            )
        else:
            A_sol[..., i] = (
                C[i, 0] * W[..., 0]
                + C[i, 1] * W[..., 1]
                + C[i, 2] * W[..., 2]
                + C[i, 3] * W[..., 3]
                + C[i, 4] * W[..., 4]
                + C[i, 5] * W[..., 5]
            )

    A_sol[..., 3] = 0.5 * (
        ev3 - A_sol[..., 2] - ev1 + A_sol[..., 0] + ev2 - A_sol[..., 1]
    )
    # A_sol[4] = a[0, 0] - A_sol[0] - A_sol[5]
    # A_sol[5] = a[1, 1] - A_sol[1] - A_sol[3]
    A_sol[..., 4] = 0.5 * (
        -A_sol[..., 0] + A_sol[..., 1] - A_sol[..., 2] + ev1 - ev2 + ev3
    )
    A_sol[..., 5] = 0.5 * (
        -A_sol[..., 0] - A_sol[..., 1] + A_sol[..., 2] + ev1 + ev2 - ev3
    )

    for i in range(3):
        A[..., i, i, i, i] = A_sol[..., i]

    A[..., 0, 0, 1, 1] = A_sol[..., 5]
    A[..., 1, 1, 0, 0] = A_sol[..., 5]
    # A1133 = A13 = A55
    A[..., 0, 0, 2, 2] = A_sol[..., 4]
    A[..., 2, 2, 0, 0] = A_sol[..., 4]
    # A2233 = A23 = A44
    A[..., 1, 1, 2, 2] = A_sol[..., 3]
    A[..., 2, 2, 1, 1] = A_sol[..., 3]
    # A2323 = A44
    A[..., 1, 2, 1, 2] = A_sol[..., 3]
    A[..., 2, 1, 2, 1] = A_sol[..., 3]
    A[..., 2, 1, 1, 2] = A_sol[..., 3]
    A[..., 1, 2, 2, 1] = A_sol[..., 3]
    # A1313 = A55
    A[..., 0, 2, 0, 2] = A_sol[..., 4]
    A[..., 2, 0, 2, 0] = A_sol[..., 4]
    A[..., 2, 0, 0, 2] = A_sol[..., 4]
    A[..., 0, 2, 2, 0] = A_sol[..., 4]
    # A1212 = A66
    A[..., 0, 1, 0, 1] = A_sol[..., 5]
    A[..., 1, 0, 1, 0] = A_sol[..., 5]
    A[..., 1, 0, 0, 1] = A_sol[..., 5]
    A[..., 0, 1, 1, 0] = A_sol[..., 5]
    A = np.einsum(
        "...im, ...jn, ...ko, ...lp, ...mnop -> ...ijkl", R, R, R, R, A
    )

    return A


def symmetric_quadratic_closure(a):
    """Generate a symmetric quadratic closure.
    Parameters
    ----------
<<<<<<< HEAD
    a : (Mx)3x3 numpy array
        (Array of) Second order fiber orientation tensor.
=======
    s : float
        trace of the unknown second-order tensor in SIQ.
    evs : 3x1 numpy array
        eigenvalues of the input 2nd-order FOT.
>>>>>>> c7130d8b
    Returns
    -------
    A : (Mx)3x3x3x3 numpy array
        (Array of) Fourth order fiber orientation tensor.
    References
    ----------
    .. [1] Karl, Tobias and Gatti, Davide and Frohnapfel, Bettina and Böhlke, Thomas,
       'Asymptotic fiber orientation states of the quadratically
       closed Folgar--Tucker equation and a subsequent closure
       improvement',
       Journal of Rheology 65(5) : 999-1022,
       https://doi.org/10.1122/8.0000245
    Notes
    ----------
        In general, the SQC does contract to its second-order input.
    """
    assert_fot_properties(a)

    a4 = (
        1.0
        / 3.0
        * (
            np.einsum("...ij, ...kl -> ...ijkl", a, a)
            + np.einsum("...ik, ...lj -> ...ijkl", a, a)
            + np.einsum("...il, ...kj -> ...ijkl", a, a)
        )
    )

    a4 /= 1.0 / 3.0 * (1.0 + 2.0 * np.einsum("...ij, ...ij -> ...", a, a))

<<<<<<< HEAD
    return a4
=======
def _grad_loss_siq(s, evs):
    """Compute gradient of the loss function for SIQ.
    Parameters
    ----------
    s : float
        trace of the unknown second-order tensor in SIQ.
    evs : 3x1 numpy array
        eigenvalues of the input 2nd-order FOT.
    Returns
    -------
    k : float
        gradient of the loss function at s.
    """
    k = 4.0 + np.sum(1.0 - s / np.sqrt(1.5 * evs + s**2.0))
    return k
>>>>>>> c7130d8b


def symmetric_implicit_closure(a, eps_newton=1.0e-12, n_iter_newton=25):
    """Generate SIQ closure.
    Parameters
    ----------
    a : ...x3x3 numpy array
        (Array of) second order fiber orientation tensor.
    eps_newton : float
        convergence criterion for newton algorithm
        optional: default 1.0e-12
    n_iter_newton : int
        number of maximum iterations in newton algorithm
        optional: default 25
    Returns
    -------
    ...x3x3x3x3 numpy array
        Fourth order fiber orientation tensor.
    References
    ----------
    .. [1] Karl, Tobias, Matti Schneider, and Thomas Böhlke,
       'On fully symmetric implicit closure approximations for fiber orientation
       tensors', Journal of Non-Newtonian Fluid Mechanics 318 : 105049,
       https://doi.org/10.1016/j.jnnfm.2023.105049
    """

    assert_fot_properties(a)

    evs, r = np.linalg.eigh(a)

    d = evs.shape[-1]
    s = np.ones(a.shape[:-2])
    err, it = 1.0e12, 0

    while err > eps_newton and it < n_iter_newton:

        f = (d + 4.0) * s - np.sum(
            np.sqrt(1.5 * evs + s[..., None] ** 2.0), axis=-1
        )
        f_prime = 4.0 + np.sum(
            1.0 - s[..., None] / np.sqrt(1.5 * evs + s[..., None] ** 2.0),
            axis=-1,
        )

        s -= f / f_prime

<<<<<<< HEAD
        err = np.linalg.norm(f)
        it += 1
=======
def symmetric_quadratic_closure(a):
    """Generate a symmetric quadratic closure.
    Parameters
    ----------
    a : (Mx)3x3 numpy array
        (Array of) Second order fiber orientation tensor.
    Returns
    -------
    A : (Mx)3x3x3x3 numpy array
        (Array of) Fourth order fiber orientation tensor.
    References
    ----------
    .. [1] Karl, Tobias and Gatti, Davide and Frohnapfel, Bettina and Böhlke, Thomas,
       'Asymptotic fiber orientation states of the quadratically
       closed Folgar--Tucker equation and a subsequent closure
       improvement',
       Journal of Rheology 65(5) : 999-1022,
       https://doi.org/10.1122/8.0000245
    Notes
    ----------
        In general, the SQC does not contract to its second-order input.
    """
    assert_fot_properties(a)
>>>>>>> c7130d8b

    if err > eps_newton:
        raise ValueError("Newton algorithm did not converge.")

    mus = np.sqrt(1.5 * evs + s[..., None] ** 2) - s[..., None]
    b = np.einsum("...ij, ...j, ...kj -> ...ik", r, mus, r)

    return (
        1.0
        / 3.0
        * (
            np.einsum("...ij, ...kl -> ...ijkl", b, b)
            + np.einsum("...ik, ...lj -> ...ijkl", b, b)
            + np.einsum("...il, ...kj -> ...ijkl", b, b)
        )
    )<|MERGE_RESOLUTION|>--- conflicted
+++ resolved
@@ -682,15 +682,9 @@
     """Generate a symmetric quadratic closure.
     Parameters
     ----------
-<<<<<<< HEAD
     a : (Mx)3x3 numpy array
         (Array of) Second order fiber orientation tensor.
-=======
-    s : float
-        trace of the unknown second-order tensor in SIQ.
-    evs : 3x1 numpy array
-        eigenvalues of the input 2nd-order FOT.
->>>>>>> c7130d8b
+
     Returns
     -------
     A : (Mx)3x3x3x3 numpy array
@@ -721,25 +715,7 @@
 
     a4 /= 1.0 / 3.0 * (1.0 + 2.0 * np.einsum("...ij, ...ij -> ...", a, a))
 
-<<<<<<< HEAD
     return a4
-=======
-def _grad_loss_siq(s, evs):
-    """Compute gradient of the loss function for SIQ.
-    Parameters
-    ----------
-    s : float
-        trace of the unknown second-order tensor in SIQ.
-    evs : 3x1 numpy array
-        eigenvalues of the input 2nd-order FOT.
-    Returns
-    -------
-    k : float
-        gradient of the loss function at s.
-    """
-    k = 4.0 + np.sum(1.0 - s / np.sqrt(1.5 * evs + s**2.0))
-    return k
->>>>>>> c7130d8b
 
 
 def symmetric_implicit_closure(a, eps_newton=1.0e-12, n_iter_newton=25):
@@ -786,34 +762,8 @@
 
         s -= f / f_prime
 
-<<<<<<< HEAD
         err = np.linalg.norm(f)
         it += 1
-=======
-def symmetric_quadratic_closure(a):
-    """Generate a symmetric quadratic closure.
-    Parameters
-    ----------
-    a : (Mx)3x3 numpy array
-        (Array of) Second order fiber orientation tensor.
-    Returns
-    -------
-    A : (Mx)3x3x3x3 numpy array
-        (Array of) Fourth order fiber orientation tensor.
-    References
-    ----------
-    .. [1] Karl, Tobias and Gatti, Davide and Frohnapfel, Bettina and Böhlke, Thomas,
-       'Asymptotic fiber orientation states of the quadratically
-       closed Folgar--Tucker equation and a subsequent closure
-       improvement',
-       Journal of Rheology 65(5) : 999-1022,
-       https://doi.org/10.1122/8.0000245
-    Notes
-    ----------
-        In general, the SQC does not contract to its second-order input.
-    """
-    assert_fot_properties(a)
->>>>>>> c7130d8b
 
     if err > eps_newton:
         raise ValueError("Newton algorithm did not converge.")
